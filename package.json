{
  "name": "@fizz/paramodel",
<<<<<<< HEAD
  "version": "0.2.0",
=======
  "version": "0.1.10-alpha.1",
>>>>>>> f92d85a8
  "description": "Data Models for ParaCharts",
  "contributors": [
    "Simon Varey",
    "Josh Fennell",
    "Doug Schepers",
    "Dylan Elliott"
  ],
  "license": "AGPL-3.0-or-later",
  "publishConfig": {
    "access": "restricted",
    "registry": "https://npm.fizz.studio"
  },
  "repository": {
    "type": "git",
    "url": "git+https://github.com/fizzstudio/paramodel.git"
  },
  "bugs": {
    "url": "https://github.com/fizzstudio/paramodel/issues"
  },
  "homepage": "https://github.com/fizzstudio/paramodel#readme",
  "type": "module",
  "scripts": {
    "dev": "storybook dev --no-open",
    "build": "rimraf dist && tsc && vite build && api-extractor run --local --verbose",
    "test": "vitest run",
    "coverage": "vitest run --coverage",
    "doc": "api-documenter markdown --input-folder ./temp --output-folder ./docs",
    "pubalpha": "npm version prerelease --preid alpha && npm publish --tag alpha",
    "pubpatch": "npm version patch && npm publish",
    "pubminor": "npm version minor && npm publish",
    "pubmajor": "npm version major && npm publish",
    "storybook": "storybook dev",
    "build-storybook": "storybook build",
    "test-storybook": "test-storybook",
    "demo": "vite"
  },
  "files": [
    "dist"
  ],
  "exports": {
    ".": "./dist/paramodel.js"
  },
  "types": "./dist/paramodel.d.ts",
  "devDependencies": {
    "@microsoft/api-documenter": "^7.26.4",
    "@microsoft/api-extractor": "^7.49.0",
    "@storybook/addon-coverage": "^1.0.5",
    "@storybook/addon-essentials": "^8.4.7",
    "@storybook/addon-interactions": "^8.4.7",
    "@storybook/addon-links": "^8.4.7",
    "@storybook/blocks": "^8.4.7",
    "@storybook/manager-api": "^8.4.7",
    "@storybook/test": "^8.4.7",
    "@storybook/test-runner": "^0.21.0",
    "@storybook/theming": "^8.4.7",
    "@storybook/web-components": "^8.4.7",
    "@storybook/web-components-vite": "^8.4.7",
    "@vitest/browser": "2.1.8",
    "@vitest/coverage-v8": "2.1.8",
    "eslint-plugin-storybook": "^0.11.2",
    "rimraf": "^6.0.1",
    "storybook": "^8.4.7",
    "typescript": "^5.7.2",
    "vite": "^6.0.7",
    "vitest": "^2.1.8"
  },
  "dependencies": {
    "@fizz/chart-classifier-utils": "^0.16.1",
    "@fizz/chart-data": "^2.1.7",
    "@fizz/number-scaling-rounding": "^0.5.0",
    "@fizz/paramanifest": "^0.3.6",
    "@fizz/test-utils": "^0.3.1",
    "simple-statistics": "^7.8.8",
    "typescript-memoize": "^1.1.1"
  },
  "optionalDependencies": {
    "@fizz/series-analyzer": "^0.13.8"
  }
}<|MERGE_RESOLUTION|>--- conflicted
+++ resolved
@@ -1,10 +1,6 @@
 {
   "name": "@fizz/paramodel",
-<<<<<<< HEAD
   "version": "0.2.0",
-=======
-  "version": "0.1.10-alpha.1",
->>>>>>> f92d85a8
   "description": "Data Models for ParaCharts",
   "contributors": [
     "Simon Varey",
