--- conflicted
+++ resolved
@@ -75,11 +75,7 @@
     "@fizz/chart-classifier-utils": "^0.16.1",
     "@fizz/chart-message-candidates": "^0.28.1",
     "@fizz/number-scaling-rounding": "^0.5.2",
-<<<<<<< HEAD
     "@fizz/paramanifest": "^0.8.0",
-=======
-    "@fizz/paramanifest": "^0.7.0",
->>>>>>> cc1b0977
     "simple-statistics": "^7.8.8",
     "temporal-polyfill": "^0.3.0",
     "typescript-memoize": "^1.1.1"
