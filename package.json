{
  "name": "@fizz/paramodel",
<<<<<<< HEAD
  "version": "0.5.9-alpha.0",
=======
  "version": "0.5.9-alpha.1",
>>>>>>> dcc9039e
  "description": "Data Models for ParaCharts",
  "contributors": [
    "Simon Varey",
    "Josh Fennell",
    "Doug Schepers",
    "Dylan Elliott"
  ],
  "license": "AGPL-3.0-or-later",
  "publishConfig": {
    "access": "restricted",
    "registry": "https://npm.fizz.studio"
  },
  "repository": {
    "type": "git",
    "url": "git+https://github.com/fizzstudio/paramodel.git"
  },
  "bugs": {
    "url": "https://github.com/fizzstudio/paramodel/issues"
  },
  "homepage": "https://github.com/fizzstudio/paramodel#readme",
  "type": "module",
  "scripts": {
    "dev": "storybook dev --no-open",
    "build": "rimraf dist && tsc && vite build && api-extractor run --local --verbose",
    "test": "vitest run",
    "coverage": "vitest run --coverage",
    "doc": "api-documenter markdown --input-folder ./temp --output-folder ./docs",
    "pubalpha": "npm version prerelease --preid alpha && npm publish --tag alpha",
    "pubpatch": "npm version patch && npm publish",
    "pubminor": "npm version minor && npm publish",
    "pubmajor": "npm version major && npm publish",
    "storybook": "storybook dev",
    "build-storybook": "storybook build",
    "test-storybook": "test-storybook",
    "demo": "vite"
  },
  "files": [
    "dist"
  ],
  "exports": {
    ".": "./dist/paramodel.js"
  },
  "types": "./dist/paramodel.d.ts",
  "devDependencies": {
    "@fizz/chart-data": "^2.2.4",
    "@fizz/test-utils": "^0.4.3",
    "@microsoft/api-documenter": "^7.26.4",
    "@microsoft/api-extractor": "^7.49.0",
    "@storybook/addon-coverage": "^1.0.5",
    "@storybook/addon-essentials": "^8.4.7",
    "@storybook/addon-interactions": "^8.4.7",
    "@storybook/addon-links": "^8.4.7",
    "@storybook/blocks": "^8.4.7",
    "@storybook/manager-api": "^8.4.7",
    "@storybook/test": "^8.4.7",
    "@storybook/test-runner": "^0.21.0",
    "@storybook/theming": "^8.4.7",
    "@storybook/web-components": "^8.4.7",
    "@storybook/web-components-vite": "^8.4.7",
    "@vitest/browser": "^3.2.4",
    "@vitest/coverage-v8": "^3.2.4",
    "eslint-plugin-storybook": "^0.11.2",
    "rimraf": "^6.0.1",
    "storybook": "^8.4.7",
    "typescript": "^5.7.2",
    "vite": "^6.3.5",
    "vitest": "^3.2.4"
  },
  "dependencies": {
    "@fizz/breakdancer": "^0.24.0",
    "@fizz/chart-classifier-utils": "^0.16.1",
    "@fizz/chart-message-candidates": "^0.28.1",
    "@fizz/number-scaling-rounding": "^0.5.2",
    "@fizz/paramanifest": "^0.5.8",
    "simple-statistics": "^7.8.8",
    "temporal-polyfill": "^0.3.0",
    "typescript-memoize": "^1.1.1"
  },
  "optionalDependencies": {
    "@fizz/series-analyzer": "^0.13.8"
  }
}<|MERGE_RESOLUTION|>--- conflicted
+++ resolved
@@ -1,10 +1,6 @@
 {
   "name": "@fizz/paramodel",
-<<<<<<< HEAD
-  "version": "0.5.9-alpha.0",
-=======
   "version": "0.5.9-alpha.1",
->>>>>>> dcc9039e
   "description": "Data Models for ParaCharts",
   "contributors": [
     "Simon Varey",
