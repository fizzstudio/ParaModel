--- conflicted
+++ resolved
@@ -1,10 +1,6 @@
 {
   "name": "@fizz/paramodel",
-<<<<<<< HEAD
-  "version": "0.1.8-alpha.1",
-=======
   "version": "0.1.8",
->>>>>>> e42f0f0d
   "description": "Data Models for ParaCharts",
   "contributors": [
     "Simon Varey",
